--- conflicted
+++ resolved
@@ -96,66 +96,22 @@
 
 // Post returns *BeegoHttpRequest with POST method.
 func Post(url string) *BeegoHttpRequest {
-<<<<<<< HEAD
 	return newBeegoRequest(url, "POST")
-=======
-	var req http.Request
-	var resp http.Response
-	req.Method = "POST"
-	req.Header = http.Header{}
-	req.Proto = "HTTP/1.1"
-	req.ProtoMajor = 1
-	req.ProtoMinor = 1
-	return &BeegoHttpRequest{url, &req, map[string]string{}, map[string]string{}, defaultSetting, &resp, nil}
->>>>>>> 35b4022e
 }
 
 // Put returns *BeegoHttpRequest with PUT method.
 func Put(url string) *BeegoHttpRequest {
-<<<<<<< HEAD
 	return newBeegoRequest(url, "PUT")
-=======
-	var req http.Request
-	var resp http.Response
-	req.Method = "PUT"
-	req.Header = http.Header{}
-	req.Proto = "HTTP/1.1"
-	req.ProtoMajor = 1
-	req.ProtoMinor = 1
-	return &BeegoHttpRequest{url, &req, map[string]string{}, map[string]string{}, defaultSetting, &resp, nil}
->>>>>>> 35b4022e
 }
 
 // Delete returns *BeegoHttpRequest DELETE GET method.
 func Delete(url string) *BeegoHttpRequest {
-<<<<<<< HEAD
 	return newBeegoRequest(url, "DELETE")
-=======
-	var req http.Request
-	var resp http.Response
-	req.Method = "DELETE"
-	req.Header = http.Header{}
-	req.Proto = "HTTP/1.1"
-	req.ProtoMajor = 1
-	req.ProtoMinor = 1
-	return &BeegoHttpRequest{url, &req, map[string]string{}, map[string]string{}, defaultSetting, &resp, nil}
->>>>>>> 35b4022e
 }
 
 // Head returns *BeegoHttpRequest with HEAD method.
 func Head(url string) *BeegoHttpRequest {
-<<<<<<< HEAD
 	return newBeegoRequest(url, "HEAD")
-=======
-	var req http.Request
-	var resp http.Response
-	req.Method = "HEAD"
-	req.Header = http.Header{}
-	req.Proto = "HTTP/1.1"
-	req.ProtoMajor = 1
-	req.ProtoMinor = 1
-	return &BeegoHttpRequest{url, &req, map[string]string{}, map[string]string{}, defaultSetting, &resp, nil}
->>>>>>> 35b4022e
 }
 
 // BeegoHttpSettings
