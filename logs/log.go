--- conflicted
+++ resolved
@@ -411,50 +411,4 @@
 	for _, l := range bl.outputs {
 		l.Flush()
 	}
-<<<<<<< HEAD
-	bl.outputs = nil
-=======
-}
-
-func formatLogTime(when time.Time) string {
-	y, mo, d := when.Date()
-	h, mi, s := when.Clock()
-	//len(2006/01/02 15:03:04)==19
-	var buf [20]byte
-	t := 3
-	for y >= 10 {
-		p := y / 10
-		buf[t] = byte('0' + y - p*10)
-		y = p
-		t--
-	}
-	buf[0] = byte('0' + y)
-	buf[4] = '/'
-	if mo > 9 {
-		buf[5] = '1'
-		buf[6] = byte('0' + mo - 9)
-	} else {
-		buf[5] = '0'
-		buf[6] = byte('0' + mo)
-	}
-	buf[7] = '/'
-	t = d / 10
-	buf[8] = byte('0' + t)
-	buf[9] = byte('0' + d - t*10)
-	buf[10] = ' '
-	t = h / 10
-	buf[11] = byte('0' + t)
-	buf[12] = byte('0' + h - t*10)
-	buf[13] = ':'
-	t = mi / 10
-	buf[14] = byte('0' + t)
-	buf[15] = byte('0' + mi - t*10)
-	buf[16] = ':'
-	t = s / 10
-	buf[17] = byte('0' + t)
-	buf[18] = byte('0' + s - t*10)
-	buf[19] = ' '
-
-	return string(buf[0:])
->>>>>>> 67fbafb3
 }